module FlameGraphs

using Profile, LeftChildRightSiblingTrees
using Base.StackTraces: StackFrame
using Profile: StackFrameTree
using Colors, FixedPointNumbers, IndirectArrays
using FileIO

# AbstractTree interface for StackFrameTree:
using AbstractTrees
AbstractTrees.children(node::StackFrameTree) = node.down
AbstractTrees.printnode(io::IO, node::StackFrameTree) = print(io, node.frame)

export flamegraph, flamepixels, flametags, FlameColors, StackFrameCategory

include("graph.jl")
include("render.jl")
include("sfcategory.jl")
include("io.jl")

function _precompile_()
    ccall(:jl_generating_output, Cint, ()) == 1 || return nothing
    precompile(flametags, (Node{NodeData}, Matrix{RGB{N0f8}}))
    precompile(flamegraph, ())
    precompile(NodeData, (StackTraces.StackFrame, UInt8, UnitRange{Int64}))
    if isdefined(Base, :bodyfunction)
        m = which(flamegraph, (Vector{UInt64},))
        f = Base.bodyfunction(m)
<<<<<<< HEAD
        @assert precompile(f, (Dict{UInt64,Vector{Base.StackTraces.StackFrame}}, Bool, Bool, Symbol, Bool, Vector{Tuple{Symbol,Symbol}}, Nothing, Nothing, Nothing, typeof(flamegraph), Vector{UInt64}))
=======
        precompile(f, (Dict{UInt64,Vector{Base.StackTraces.StackFrame}}, Bool, Bool, Symbol, Bool, Vector{Tuple{Symbol,Symbol}}, Nothing, typeof(flamegraph), Vector{UInt64}))
>>>>>>> 1e5f7463
        m = which(flamepixels, (FlameColors, Node))
        f = Base.bodyfunction(m)
        precompile(f, (Nothing, typeof(flamepixels), FlameColors, Node{NodeData}))
    end
end
VERSION >= v"1.4.2" && _precompile_() # https://github.com/JuliaLang/julia/pull/35378

end # module<|MERGE_RESOLUTION|>--- conflicted
+++ resolved
@@ -26,11 +26,7 @@
     if isdefined(Base, :bodyfunction)
         m = which(flamegraph, (Vector{UInt64},))
         f = Base.bodyfunction(m)
-<<<<<<< HEAD
-        @assert precompile(f, (Dict{UInt64,Vector{Base.StackTraces.StackFrame}}, Bool, Bool, Symbol, Bool, Vector{Tuple{Symbol,Symbol}}, Nothing, Nothing, Nothing, typeof(flamegraph), Vector{UInt64}))
-=======
-        precompile(f, (Dict{UInt64,Vector{Base.StackTraces.StackFrame}}, Bool, Bool, Symbol, Bool, Vector{Tuple{Symbol,Symbol}}, Nothing, typeof(flamegraph), Vector{UInt64}))
->>>>>>> 1e5f7463
+        precompile(f, (Dict{UInt64,Vector{Base.StackTraces.StackFrame}}, Bool, Bool, Symbol, Bool, Vector{Tuple{Symbol,Symbol}}, Nothing, Nothing, Nothing, typeof(flamegraph), Vector{UInt64}))
         m = which(flamepixels, (FlameColors, Node))
         f = Base.bodyfunction(m)
         precompile(f, (Nothing, typeof(flamepixels), FlameColors, Node{NodeData}))
